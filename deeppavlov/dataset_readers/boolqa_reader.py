# Copyright 2017 Neural Networks and Deep Learning lab, MIPT
#
# Licensed under the Apache License, Version 2.0 (the "License");
# you may not use this file except in compliance with the License.
# You may obtain a copy of the License at
#
#     http://www.apache.org/licenses/LICENSE-2.0
#
# Unless required by applicable law or agreed to in writing, software
# distributed under the License is distributed on an "AS IS" BASIS,
# WITHOUT WARRANTIES OR CONDITIONS OF ANY KIND, either express or implied.
# See the License for the specific language governing permissions and
# limitations under the License.

import json
from pathlib import Path
from typing import Dict, List, Tuple

from deeppavlov.core.commands.utils import expand_path
from deeppavlov.core.common.registry import register
from deeppavlov.core.data.dataset_reader import DatasetReader
from deeppavlov.core.data.utils import download_decompress


@register('boolqa_reader')
class BoolqaReader(DatasetReader):
    """
    The class to read the BoolQ dataset from files. BoolQ is a question answering dataset for yes/no questions containing 15942 examples. These questions are naturally occurring ---they are generated in unprompted and unconstrained settings. Each example is a triplet of (question, passage, answer), with the title of the page as optional additional context. The text-pair classification setup is similar to existing natural language inference tasks.
<<<<<<< HEAD

More details about the English BoolQ are available in https://arxiv.org/abs/1905.10044
https://github.com/google-research-datasets/boolean-questions

The details about the Russian DaNetQA are available in 
https://russiansuperglue.com/ru/tasks/task_info/DaNetQA
=======
>>>>>>> 8f63952d

    More details about the English BoolQ are available in https://arxiv.org/abs/1905.10044
    https://github.com/google-research-datasets/boolean-questions

    The details about the Russian DaNetQA are available in 
    https://russiansuperglue.com/ru/tasks/task_info/DaNetQA

    The reader supports English and Russian variants of the dataset.
    The config example is boolqa_rubert.json.
    """

    urls = { 
            'en': 'http://files.deeppavlov.ai/datasets/BoolQ.tar.gz',
            'ru': 'http://files.deeppavlov.ai/datasets/DaNetQA.tar.gz'
           }

    def read(self,
             data_path: str,
             language: str = 'en',
             *args, **kwargs) -> Dict[str, List[Tuple[Tuple[str, str], int]]]:

        """Reads BoolQ dataset from files.

        Args:
            data_path: A path to a folder with dataset files.
            language: The dataset language ('ru', 'en' are available)
        """

        if language in self.urls:
            self.url = self.urls[language]
        else:
            raise RuntimeError(f'The dataset for {language} is unavailable')

        data_path = expand_path(data_path)
        if not data_path.exists():
            data_path.mkdir(parents=True)

        download_decompress(self.url, data_path)
        dataset = {}

        for filename in ['train.jsonl', 'valid.jsonl']:
            dataset[filename.split('.')[0]] = self._build_data(language, data_path / filename)

        return dataset

    @staticmethod
    def _build_data(ln: str, data_path: Path) -> List[Tuple[Tuple[str, str], int]]:

        data = {}
        with open(data_path, 'r') as f:
            for line in f:
                jline = json.loads(line)
                if ln == 'ru':
                    if 'label' in jline:
                        data[jline['question'], jline['passage']] = int(jline['label'])
                if ln == 'en':
                    if 'answer' in jline:
                        data[jline['question'], jline['passage']] = int(jline['answer'])

        return list(data.items())<|MERGE_RESOLUTION|>--- conflicted
+++ resolved
@@ -25,16 +25,9 @@
 @register('boolqa_reader')
 class BoolqaReader(DatasetReader):
     """
-    The class to read the BoolQ dataset from files. BoolQ is a question answering dataset for yes/no questions containing 15942 examples. These questions are naturally occurring ---they are generated in unprompted and unconstrained settings. Each example is a triplet of (question, passage, answer), with the title of the page as optional additional context. The text-pair classification setup is similar to existing natural language inference tasks.
-<<<<<<< HEAD
-
-More details about the English BoolQ are available in https://arxiv.org/abs/1905.10044
-https://github.com/google-research-datasets/boolean-questions
-
-The details about the Russian DaNetQA are available in 
-https://russiansuperglue.com/ru/tasks/task_info/DaNetQA
-=======
->>>>>>> 8f63952d
+    The class to read the BoolQ dataset from files. 
+    BoolQ is a question answering dataset for yes/no questions containing 15942 examples. 
+    Each example is a triplet of (question, passage, answer).
 
     More details about the English BoolQ are available in https://arxiv.org/abs/1905.10044
     https://github.com/google-research-datasets/boolean-questions
