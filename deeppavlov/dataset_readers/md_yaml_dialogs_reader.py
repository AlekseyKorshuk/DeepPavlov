--- conflicted
+++ resolved
@@ -12,8 +12,6 @@
 # See the License for the specific language governing permissions and
 # limitations under the License.
 from logging import getLogger
-import random
-
 from overrides import overrides
 from pathlib import Path
 from typing import Dict
@@ -62,11 +60,7 @@
 
     @classmethod
     @overrides
-<<<<<<< HEAD
-    def read(cls, data_path: str, dialogs: bool = False, ignore_slots: bool = False, augment_strategy: str = None) -> Dict[str, List]:
-=======
     def read(cls, data_path: str, fmt = "md") -> Dict[str, Dict]:
->>>>>>> 8c63c4e6
         """
         Parameters:
             data_path: path to read dataset from
@@ -78,11 +72,6 @@
             ``'test'`` field with dialogs from ``'stories-tst.md'``.
             Each field is a list of tuples ``(x_i, y_i)``.
         """
-        if augment_strategy is None:
-            augment_strategy = "max"
-
-        assert augment_strategy in {"min", "max"}
-
         domain_fname = cls.DOMAIN_FNAME
         nlu_fname = cls.NLU_FNAME if fmt in ("md", "markdown") else cls.NLU_FNAME.replace('.md', f'.{fmt}')
         stories_fnames = tuple(cls._data_fname(dt) for dt in cls.VALID_DATATYPES)
@@ -102,558 +91,6 @@
                                      "val": "valid",
                                      "tst": "test"}
 
-<<<<<<< HEAD
-        data = {short2long_subsample_name[subsample_name_short]:
-                    cls._read_story(Path(data_path, cls._data_fname(subsample_name_short)),
-                                    dialogs, domain_knowledge, intent2slots2text, slot_name2text2value,
-                                    ignore_slots=ignore_slots, augment_strategy=augment_strategy)
-                for subsample_name_short in cls.VALID_DATATYPES}
-
-        return data
-
-    @classmethod
-    def _read_intent2text_mapping(cls, nlu_fpath: Path, domain_knowledge: DomainKnowledge, ignore_slots: bool  = False) \
-            -> Tuple[Dict[str, Dict[SLOT2VALUE_PAIRS_TUPLE, List]],
-                     Dict[str, Dict[str, str]]]:
-
-        slots_markup_pattern = r"\[" + \
-                               r"(?P<slot_value>.*?)" + \
-                               r"\]" + \
-                               r"\(" + \
-                               r"(?P<slot_name>.*?)" + \
-                               r"\)"
-
-        intent2slots2text = defaultdict(lambda: defaultdict(list))
-        slot_name2text2value = defaultdict(lambda: defaultdict(list))
-
-        curr_intent_name = None
-
-        with open(nlu_fpath) as nlu_f:
-            for line in nlu_f:
-                if line.startswith("##"):
-                    # lines starting with ## are starting section describing new intent type
-                    curr_intent_name = line.strip("##").strip().split("intent:", 1)[-1]
-
-                if line.strip().startswith('-'):
-                    # lines starting with - are listing the examples of intent texts of the current intent type
-                    intent_text_w_markup = line.strip().strip('-').strip()
-                    line_slots_found = re.finditer(slots_markup_pattern, intent_text_w_markup)
-                    if ignore_slots:
-                        line_slots_found = []
-
-                    curr_char_ix = 0
-                    intent_text_without_markup = ''
-                    cleaned_text_slots = []  # intent text can contain slots highlighted
-                    for line_slot in line_slots_found:
-                        line_slot_l_span, line_slot_r_span = line_slot.span()
-                        # intent w.o. markup for "some [entity](entity_example) text" is "some entity text"
-                        # so we should remove brackets and the parentheses content
-                        intent_text_without_markup += intent_text_w_markup[curr_char_ix:line_slot_l_span]
-
-                        slot_value_text = str(line_slot["slot_value"])
-                        slot_name = line_slot["slot_name"]
-                        slot_value = slot_value_text
-                        if ':' in slot_name:
-                            slot_name, slot_value = slot_name.split(':', 1)  # e.g. [moderately](price:moderate)
-
-                        assert slot_name in domain_knowledge.known_slots, f"{slot_name} from {nlu_fpath}" + \
-                                                                          " was not listed as slot " + \
-                                                                          "in domain knowledge config"
-
-                        slot_value_new_l_span = len(intent_text_without_markup)  # l span in cleaned text
-                        slot_value_new_r_span = slot_value_new_l_span + len(slot_value_text)  # r span in cleaned text
-                        # intent w.o. markup for "some [entity](entity_example) text" is "some entity text"
-                        # so we should remove brackets and the parentheses content
-                        intent_text_without_markup += slot_value_text
-
-                        cleaned_text_slots.append((slot_name, slot_value))
-
-                        slot_name2text2value[slot_name][slot_value_text].append(slot_value)
-
-                        curr_char_ix = line_slot_r_span
-                    intent_text_without_markup += intent_text_w_markup[curr_char_ix: len(intent_text_w_markup)]
-
-                    slots_key = tuple(sorted((slot[0], slot[1]) for slot in cleaned_text_slots))
-                    intent2slots2text[curr_intent_name][slots_key].append({"text": intent_text_without_markup,
-                                                                           "slots_di": cleaned_text_slots,
-                                                                           "slots": slots_key})
-
-        # defaultdict behavior is no more needed
-        intent2slots2text = {k: dict(v) for k, v in intent2slots2text.items()}
-        slot_name2text2value = dict(slot_name2text2value)
-
-        return intent2slots2text, slot_name2text2value
-
-    @classmethod
-    def _read_story(cls,
-                    story_fpath: Path,
-                    dialogs: bool,
-                    domain_knowledge: DomainKnowledge,
-                    intent2slots2text: Dict[str, Dict[SLOT2VALUE_PAIRS_TUPLE, List]],
-                    slot_name2text2value: Dict[str, Dict[str, str]],
-                    augment_strategy: str,
-                    ignore_slots: bool = False) \
-            -> Union[List[List[Tuple[Dict[str, bool], Dict[str, Any]]]], List[Tuple[Dict[str, bool], Dict[str, Any]]]]:
-        """
-        Reads stories from the specified path converting them to go-bot format on the fly.
-
-        Args:
-            story_fpath: path to the file containing the stories dataset
-            dialogs: flag which indicates whether to output list of turns or
-                list of dialogs
-            domain_knowledge: the domain knowledge, usually inferred from domain.yml
-            intent2slots2text: the mapping allowing given the intent class and
-                slotfilling values of utterance, restore utterance text.
-            slot_name2text2value: the mapping of possible slot values spellings to the values themselves.
-        Returns:
-            stories read as if it was done with DSTC2DatasetReader._read_from_file()
-        """
-        log.debug(f"BEFORE MLU_MD_DialogsDatasetReader._read_story(): "
-                  f"story_fpath={story_fpath}, "
-                  f"dialogs={dialogs}, "
-                  f"domain_knowledge={domain_knowledge}, "
-                  f"intent2slots2text={intent2slots2text}, "
-                  f"slot_name2text2value={slot_name2text2value}")
-
-        default_system_start = {
-            "speaker": cls._SYSTEM_SPEAKER_ID,
-            "text": "start",
-            "dialog_acts": [{"act": "start", "slots": []}]}
-        default_system_goodbye = {
-            "text": "goodbye :(",
-            "dialog_acts": [{"act": "utter_goodbye", "slots": []}],
-            "speaker": cls._SYSTEM_SPEAKER_ID}  # TODO infer from dataset
-
-        stories_parsed = {}
-
-        curr_story_title = None
-        curr_story_utters_batch = []
-        nonlocal_curr_story_bad = False  # can be modified as a nonlocal variable
-
-        def process_user_utter(line: str) -> List[List[Dict[str, Any]]]:
-            """
-            given the stories.md user line, returns the batch of all the dstc2 ways to represent it
-            Args:
-                line: the system line to generate dstc2 versions for
-
-            Returns:
-                all the possible dstc2 versions of the passed story line
-            """
-            nonlocal intent2slots2text, slot_name2text2value, curr_story_utters_batch, nonlocal_curr_story_bad
-            try:
-                possible_user_utters = cls.augment_user_turn(intent2slots2text, line, slot_name2text2value)
-                if augment_strategy == "min":
-                    possible_user_utters = random.choices(possible_user_utters)
-                # dialogs MUST start with system replics
-                for curr_story_utters in curr_story_utters_batch:
-                    if not curr_story_utters:
-                        curr_story_utters.append(default_system_start)
-
-                utters_to_append_batch = []
-                for user_utter in possible_user_utters:
-                    utters_to_append_batch.append([user_utter])
-
-            except KeyError:
-                log.debug(f"INSIDE MLU_MD_DialogsDatasetReader._read_story(): "
-                          f"Skipping story w. line {line} because of no NLU candidates found")
-                nonlocal_curr_story_bad = True
-                utters_to_append_batch = []
-            return utters_to_append_batch
-
-        def process_system_utter(line: str) -> List[List[Dict[str, Any]]]:
-            """
-            given the stories.md system line, returns the batch of all the dstc2 ways to represent it
-            Args:
-                line: the system line to generate dstc2 versions for
-
-            Returns:
-                all the possible dstc2 versions of the passed story line
-            """
-            nonlocal intent2slots2text, domain_knowledge, curr_story_utters_batch, nonlocal_curr_story_bad
-            system_action = cls.parse_system_turn(domain_knowledge, line)
-            system_action_name = system_action.get("dialog_acts")[0].get("act")
-
-            for curr_story_utters in curr_story_utters_batch:
-                if cls.last_turn_is_systems_turn(curr_story_utters):
-                    # deal with consecutive system actions by inserting the last user replics in between
-                    curr_story_utters.append(cls.get_last_users_turn(curr_story_utters))
-
-            def parse_form_name(story_line: str) -> str:
-                """
-                if the line (in stories.md utterance format) contains a form name, return it
-                Args:
-                    story_line: line to extract form name from
-
-                Returns:
-                    the extracted form name or None if no form name found
-                """
-                form_name = None
-                if story_line.startswith("form"):
-                    form_di = json.loads(story_line[len("form"):])
-                    form_name = form_di["name"]
-                return form_name
-
-            if system_action_name.startswith("form"):
-                form_name = parse_form_name(system_action_name)
-                augmented_utters = cls.augment_form(form_name, domain_knowledge, intent2slots2text)
-
-                utters_to_append_batch = [[]]
-                for user_utter in augmented_utters:
-                    new_curr_story_utters_batch = []
-                    for curr_story_utters in utters_to_append_batch:
-                        possible_extensions = process_story_line(user_utter)
-                        for possible_extension in possible_extensions:
-                            new_curr_story_utters = curr_story_utters.copy()
-                            new_curr_story_utters.extend(possible_extension)
-                            new_curr_story_utters_batch.append(new_curr_story_utters)
-                    utters_to_append_batch = new_curr_story_utters_batch
-            else:
-                utters_to_append_batch = [[system_action]]
-            return utters_to_append_batch
-
-        def process_story_line(line: str) -> List[List[Dict[str, Any]]]:
-            """
-            given the stories.md line, returns the batch of all the dstc2 ways to represent it
-            Args:
-                line: the line to generate dstc2 versions
-
-            Returns:
-                all the possible dstc2 versions of the passed story line
-            """
-            if line.startswith('*'):
-                utters_to_extend_with_batch = process_user_utter(line)
-            elif line.startswith('-'):
-                utters_to_extend_with_batch = process_system_utter(line)
-            else:
-                # todo raise an exception
-                utters_to_extend_with_batch = []
-            return utters_to_extend_with_batch
-
-        story_file = open(story_fpath)
-        for line in story_file:
-            line = line.strip()
-            if not line:
-                continue
-            if line.startswith('#'):
-                # #... marks the beginning of new story
-                if curr_story_utters_batch and curr_story_utters_batch[0] and curr_story_utters_batch[0][-1]["speaker"] == cls._USER_SPEAKER_ID:
-                    for curr_story_utters in curr_story_utters_batch:
-                        curr_story_utters.append(default_system_goodbye)  # dialogs MUST end with system replics
-
-                if not nonlocal_curr_story_bad:
-                    for curr_story_utters_ix, curr_story_utters in enumerate(curr_story_utters_batch):
-                        stories_parsed[curr_story_title+f"_{curr_story_utters_ix}"] = curr_story_utters
-
-                curr_story_title = line.strip('#')
-                curr_story_utters_batch = [[]]
-                nonlocal_curr_story_bad = False
-            else:
-                new_curr_story_utters_batch = []
-                possible_extensions = process_story_line(line)
-                for curr_story_utters in curr_story_utters_batch:
-                    for user_utter in possible_extensions:
-                        new_curr_story_utters = curr_story_utters.copy()
-                        new_curr_story_utters.extend(user_utter)
-                        new_curr_story_utters_batch.append(new_curr_story_utters)
-                curr_story_utters_batch = new_curr_story_utters_batch
-                # curr_story_utters.extend(process_story_line(line))
-        story_file.close()
-
-        if not nonlocal_curr_story_bad:
-            for curr_story_utters_ix, curr_story_utters in enumerate(curr_story_utters_batch):
-                stories_parsed[curr_story_title + f"_{curr_story_utters_ix}"] = curr_story_utters
-
-        tmp_f = tempfile.NamedTemporaryFile(delete=False, mode='w', encoding="utf-8")
-        for story_id, story in stories_parsed.items():
-            for replics in story:
-                print(json.dumps(replics), file=tmp_f)
-            print(file=tmp_f)
-        tmp_f.close()
-        # noinspection PyProtectedMember
-        gobot_formatted_stories = DSTC2DatasetReader._read_from_file(tmp_f.name, dialogs=dialogs)
-        os.remove(tmp_f.name)
-        if dialogs:
-            for story in gobot_formatted_stories:
-                for turn_ix, turn in enumerate(story):
-                    if turn[0] == {'text': '', 'intents': [], 'episode_done': True}:
-                        turn = ({'text': 'start', 'intents': [{'act': 'start', 'slots': []}], 'episode_done': True}, turn[1])
-                        story[turn_ix] = turn
-        else:
-            for turn_ix, turn in enumerate(gobot_formatted_stories):
-                if turn[0] == {'text': '', 'intents': [], 'episode_done': True}:
-                    turn = ({'text': 'start', 'intents': [{'act': 'start', 'slots': []}], 'episode_done': True}, turn[1])
-                    gobot_formatted_stories[turn_ix] = turn
-        log.debug(f"AFTER MLU_MD_DialogsDatasetReader._read_story(): "
-                  f"story_fpath={story_fpath}, "
-                  f"dialogs={dialogs}, "
-                  f"domain_knowledge={domain_knowledge}, "
-                  f"intent2slots2text={intent2slots2text}, "
-                  f"slot_name2text2value={slot_name2text2value}")
-
-        return gobot_formatted_stories
-
-    @classmethod
-    def augment_form(cls, form_name: str, domain_knowledge: DomainKnowledge, intent2slots2text: Dict) -> List[str]:
-        """
-        Replaced the form mention in stories.md with the actual turns relevant to the form
-        Args:
-            form_name: the name of form to generate turns for
-            domain_knowledge: the domain knowledge (see domain.yml in RASA) relevant to the processed config
-            intent2slots2text: the mapping of intents and particular slots onto text
-
-        Returns:
-            the story turns relevant to the passed form
-        """
-        form = domain_knowledge.forms[form_name] # todo handle keyerr
-        augmended_story = []
-        for slot_name, slot_info_li in form.items():
-            if slot_info_li and slot_info_li[0].get("type", '') == "from_entity":
-                # we only handle from_entity slots
-                known_responses = list(domain_knowledge.response_templates)
-                known_intents = list(intent2slots2text.keys())
-                augmended_story.extend(cls.augment_slot(known_responses, known_intents, slot_name, form_name))
-        return augmended_story
-
-    @classmethod
-    def augment_slot(cls, known_responses: List[str], known_intents: List[str], slot_name: str, form_name: str) \
-            -> List[str]:
-        """
-        Given the slot name, generates a sequence of system turn asking for a slot and user' turn providing this slot
-
-        Args:
-            known_responses: responses known to the system from domain.yml
-            known_intents: intents known to the system from domain.yml
-            slot_name: the name of the slot to augment for
-            form_name: the name of the form for which the turn is augmented
-
-        Returns:
-            the list of stories.md alike turns
-        """
-        ask_slot_act_name = cls.get_augmented_ask_slot_utter(form_name, known_responses, slot_name)
-        inform_slot_user_utter = cls.get_augmented_ask_intent_utter(known_intents, slot_name)
-
-        return [f"- {ask_slot_act_name}", f"* {inform_slot_user_utter}"]
-
-    @classmethod
-    def get_augmented_ask_intent_utter(cls, known_intents: List[str], slot_name: str) -> Optional[str]:
-        """
-        if the system knows the inform_{slot} intent, return this intent name, otherwise return None
-        Args:
-            known_intents: intents known to the system
-            slot_name: the slot to look inform intent for
-
-        Returns:
-            the slot informing intent or None
-        """
-        inform_slot_user_utter_hypothesis = f"inform_{slot_name}"
-        if inform_slot_user_utter_hypothesis in known_intents:
-            inform_slot_user_utter = inform_slot_user_utter_hypothesis
-        else:
-            # todo raise an exception
-            inform_slot_user_utter = None
-            pass
-        return inform_slot_user_utter
-
-    @classmethod
-    def get_augmented_ask_slot_utter(cls, form_name: str, known_responses: List[str], slot_name: str):
-        """
-        if the system knows the ask_{slot} action, return this action name, otherwise return None
-        Args:
-            form_name: the name of the currently processed form
-            known_responses: actions known to the system
-            slot_name: the slot to look asking action for
-
-        Returns:
-            the slot asking action or None
-        """
-        ask_slot_act_name_hypothesis1 = f"utter_ask_{form_name}_{slot_name}"
-        ask_slot_act_name_hypothesis2 = f"utter_ask_{slot_name}"
-        if ask_slot_act_name_hypothesis1 in known_responses:
-            ask_slot_act_name = ask_slot_act_name_hypothesis1
-        elif ask_slot_act_name_hypothesis2 in known_responses:
-            ask_slot_act_name = ask_slot_act_name_hypothesis2
-        else:
-            # todo raise an exception
-            ask_slot_act_name = None
-            pass
-        return ask_slot_act_name
-
-    @classmethod
-    def get_last_users_turn(cls, curr_story_utters: List[Dict]) -> Dict:
-        """
-        Given the dstc2 story, return the last user utterance from it
-        Args:
-            curr_story_utters: the dstc2-formatted stoyr
-
-        Returns:
-            the last user utterance from the passed story
-        """
-        *_, last_user_utter = filter(lambda x: x["speaker"] == cls._USER_SPEAKER_ID, curr_story_utters)
-        return last_user_utter
-
-    @classmethod
-    def last_turn_is_systems_turn(cls, curr_story_utters):
-        return curr_story_utters and curr_story_utters[-1]["speaker"] == cls._SYSTEM_SPEAKER_ID
-
-    @classmethod
-    def parse_system_turn(cls, domain_knowledge: DomainKnowledge, line: str) -> Dict:
-        """
-        Given the RASA stories.md line, returns the dstc2-formatted json (dict) for this line
-        Args:
-            domain_knowledge: the domain knowledge relevant to the processed stories config (from which line is taken)
-            line: the story system step representing line from stories.md
-
-        Returns:
-            the dstc2-formatted passed turn
-        """
-        # system actions are started in dataset with -
-        system_action_name = line.strip('-').strip()
-        curr_action_text = cls._system_action2text(domain_knowledge, system_action_name)
-        system_action = {"speaker": cls._SYSTEM_SPEAKER_ID,
-                         "text": curr_action_text,
-                         "dialog_acts": [{"act": system_action_name, "slots": []}]}
-        if system_action_name.startswith("action"):
-            system_action["db_result"] = {}
-        return system_action
-
-    @classmethod
-    def augment_user_turn(cls, intent2slots2text, line: str, slot_name2text2value) -> List[Dict[str, Any]]:
-        """
-        given the turn information generate all the possible stories representing it
-        Args:
-            intent2slots2text: the intents and slots to natural language utterances mapping known to the system
-            line: the line representing used utterance in stories.md format
-            slot_name2text2value: the slot names to values mapping known o the system
-
-        Returns:
-            the batch of all the possible dstc2 representations of the passed intent
-        """
-        # user actions are started in dataset with *
-        user_action, slots_dstc2formatted = cls._parse_user_intent(line)
-        slots_actual_values = cls._clarify_slots_values(slot_name2text2value, slots_dstc2formatted)
-        slots_to_exclude, slots_used_values, action_for_text = cls._choose_slots_for_whom_exists_text(
-            intent2slots2text, slots_actual_values,
-            user_action)
-        possible_user_response_infos = cls._user_action2text(intent2slots2text, action_for_text, slots_used_values)
-        possible_user_utters = []
-        for user_response_info in possible_user_response_infos:
-            user_utter = {"speaker": cls._USER_SPEAKER_ID,
-                          "text": user_response_info["text"],
-                          "dialog_acts": [{"act": user_action, "slots": user_response_info["slots"]}],
-                          "slots to exclude": slots_to_exclude}
-            possible_user_utters.append(user_utter)
-        return possible_user_utters
-
-    @staticmethod
-    def _choose_slots_for_whom_exists_text(intent2slots2text: Dict[str, Dict[SLOT2VALUE_PAIRS_TUPLE, List]],
-                                           slots_actual_values: SLOT2VALUE_PAIRS_TUPLE,
-                                           user_action: str) -> Tuple[List, SLOT2VALUE_PAIRS_TUPLE, str]:
-        """
-
-        Args:
-            intent2slots2text: the mapping of intents and slots to natural language utterances representing them
-            slots_actual_values: the slot values information to look utterance for
-            user_action: the intent to look utterance for
-
-        Returns:
-            the slots ommitted to find an NLU candidate, the slots represented in the candidate, the intent name used
-        """
-        possible_keys = [k for k in intent2slots2text.keys() if user_action in k]
-        possible_keys = possible_keys + [user_action]
-        possible_keys = sorted(possible_keys, key=lambda action_s: action_s.count('+'))
-        for possible_action_key in possible_keys:
-            if intent2slots2text[possible_action_key].get(slots_actual_values):
-                slots_used_values = slots_actual_values
-                slots_to_exclude = []
-                return slots_to_exclude, slots_used_values, possible_action_key
-            else:
-                slots_lazy_key = set(e[0] for e in slots_actual_values)
-                slots_lazy_key -= {"intent"}
-                fake_keys = []
-                for known_key in intent2slots2text[possible_action_key].keys():
-                    if slots_lazy_key.issubset(set(e[0] for e in known_key)):
-                        fake_keys.append(known_key)
-                        break
-
-                if fake_keys:
-                    slots_used_values = sorted(fake_keys, key=lambda elem: (len(set(slots_actual_values) ^ set(elem)),
-                                                                            len([e for e in elem
-                                                                                 if e[0] not in slots_lazy_key]))
-                                               )[0]
-
-                    slots_to_exclude = [e[0] for e in slots_used_values if e[0] not in slots_lazy_key]
-                    return slots_to_exclude, slots_used_values, possible_action_key
-
-        raise KeyError("no possible NLU candidates found")
-
-    @staticmethod
-    def _clarify_slots_values(slot_name2text2value: Dict[str, Dict[str, Any]],
-                              slots_dstc2formatted: List[List]) -> SLOT2VALUE_PAIRS_TUPLE:
-        slots_key = []
-        for slot_name, slot_value in slots_dstc2formatted:
-            slot_actual_value = slot_name2text2value.get(slot_name, {}).get(slot_value, slot_value)
-            slots_key.append((slot_name, slot_actual_value))
-        slots_key = tuple(sorted(slots_key))
-        return slots_key
-
-    @staticmethod
-    def _parse_user_intent(line: str, ignore_slots=False) -> Tuple[str, List[List]]:
-        """
-        Given the intent line in RASA stories.md format, return the name of the intent and slots described with this line
-        Args:
-            line: the line to parse
-            ignore_slots: whether to ignore slots information
-
-        Returns:
-            the pair of the intent name and slots ([[slot name, slot value],.. ]) info
-        """
-        intent = line.strip('*').strip()
-        if '{' not in intent:
-            intent = intent + "{}"  # the prototypical intent is "intent_name{slot1: value1, slotN: valueN}"
-        user_action, slots_info = intent.split('{', 1)
-        slots_info = json.loads('{' + slots_info)
-        slots_dstc2formatted = [[slot_name, slot_value] for slot_name, slot_value in slots_info.items()]
-        if ignore_slots:
-            slots_dstc2formatted = dict()
-        return user_action, slots_dstc2formatted
-
-    @staticmethod
-    def _user_action2text(intent2slots2text: Dict[str, Dict[SLOT2VALUE_PAIRS_TUPLE, List]],
-                          user_action: str,
-                          slots_li: Optional[SLOT2VALUE_PAIRS_TUPLE] = None) -> List[str]:
-        """
-        given the user intent, return the text representing this intent with passed slots
-        Args:
-            intent2slots2text: the mapping of intents and slots to natural language utterances
-            user_action: the name of intent to generate text for
-            slots_li: the slot values to provide
-
-        Returns:
-            the text of utterance relevant to the passed intent and slots
-        """
-        if slots_li is None:
-            slots_li = tuple()
-        return intent2slots2text[user_action][slots_li]
-
-    @staticmethod
-    def _system_action2text(domain_knowledge: DomainKnowledge, system_action: str) -> str:
-        """
-        given the system action name return the relevant template text
-        Args:
-            domain_knowledge: the domain knowledge relevant to the currently processed config
-            system_action: the name of the action to get intent for
-
-        Returns:
-            template relevant to the passed action
-        """
-        possible_system_responses = domain_knowledge.response_templates.get(system_action,
-                                                                            [{"text": system_action}])
-
-        response_text = possible_system_responses[0]["text"]
-        response_text = re.sub(r"(\w+)\=\{(.*?)\}", r"#\2", response_text)  # TODO: straightforward regex string
-
-        return response_text
-=======
         data = dict()
         for subsample_name_short in cls.VALID_DATATYPES:
             story_fpath = Path(data_path, cls._data_fname(subsample_name_short))
@@ -666,5 +103,4 @@
                             "domain": domain_knowledge,
                             "nlu_lines": intents})
         data = RASADict(data)
-        return data
->>>>>>> 8c63c4e6
+        return data