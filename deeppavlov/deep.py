--- conflicted
+++ resolved
@@ -38,11 +38,7 @@
 
 parser.add_argument("mode", help="select a mode, train or interact", type=str,
                     choices={'train', 'evaluate', 'interact', 'predict', 'interactbot', 'riseapi', 'download',
-<<<<<<< HEAD
-                             'sort_out'})
-=======
-                             'install'})
->>>>>>> 0d0cb8d6
+                             'install', 'sort_out'})
 parser.add_argument("config_path", help="path to a pipeline json config", type=str)
 parser.add_argument("-e", "--exp_name", help="name of experiment", type=str)
 parser.add_argument("-t", "--token", help="telegram bot token", type=str)
@@ -93,16 +89,13 @@
         start_model_server(pipeline_config_path)
     elif args.mode == 'predict':
         predict_on_stream(pipeline_config_path, args.batch_size, args.file_path)
-<<<<<<< HEAD
     elif args.mode == 'sort_out':
         manager = PipelineManager(config_path=pipeline_config_path, exp_name=args.exp_name, mode='train',
                                   root=args.root, hyper_search=args.hyper_search, sample_num=args.sample_num,
                                   target_metric=args.target_metric)
         manager.run()
-=======
     elif args.mode == 'install':
         install_from_config(pipeline_config_path)
->>>>>>> 0d0cb8d6
 
 
 if __name__ == "__main__":
