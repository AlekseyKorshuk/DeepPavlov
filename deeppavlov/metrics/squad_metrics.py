"""
Copyright 2017 Neural Networks and Deep Learning lab, MIPT

Licensed under the Apache License, Version 2.0 (the "License");
you may not use this file except in compliance with the License.
You may obtain a copy of the License at

    http://www.apache.org/licenses/LICENSE-2.0

Unless required by applicable law or agreed to in writing, software
distributed under the License is distributed on an "AS IS" BASIS,
WITHOUT WARRANTIES OR CONDITIONS OF ANY KIND, either express or implied.
See the License for the specific language governing permissions and
limitations under the License.
"""
import re
import string
from collections import Counter

from sklearn.metrics import precision_recall_curve, roc_auc_score, auc

from deeppavlov.core.common.metrics_registry import register_metric


@register_metric('exact_match')
def exact_match(y_true, y_predicted):
    """ Calculates Exact Match score between y_true and y_predicted
        EM score uses the best matching y_true answer:
            if y_pred equal at least to one answer in y_true then EM = 1, else EM = 0

    Args:
        y_true: list of tuples (y_true_text, y_true_start), y_true_text and y_true_start are lists of len num_answers
        y_predicted: list of tuples (y_pred_text, y_pred_start), y_pred_text : str, y_pred_start : int

    Returns:
        exact match score : float
    """
    EM_total = 0
    count = 0
    for ground_truth, prediction in zip(y_true, y_predicted):
        if len(ground_truth[0][0]) == 0:
            # skip empty answers
            continue
        count += 1
        ground_truth = ground_truth[0]
        prediction = prediction[0]
        EMs = [int(normalize_answer(gt) == normalize_answer(prediction)) for gt in ground_truth]
        EM_total += max(EMs)
    return 100 * EM_total / count if count > 0 else 0


@register_metric('squad_f1')
def squad_f1(y_true, y_predicted):
    """ Calculates F-1 score between y_true and y_predicted
        F-1 score uses the best matching y_true answer

    Args:
        y_true: list of tuples (y_true_text, y_true_start), y_true_text and y_true_start are lists of len num_answers
        y_predicted: list of tuples (y_pred_text, y_pred_start), y_pred_text : str, y_pred_start : int

    Returns:
        F-1 score : float
    """
    f1_total = 0.0
    count = 0
    for ground_truth, prediction in zip(y_true, y_predicted):
        if len(ground_truth[0][0]) == 0:
            continue
        count += 1
        ground_truth = ground_truth[0]
        prediction = prediction[0]
        prediction_tokens = normalize_answer(prediction).split()
        f1s = []
        for gt in ground_truth:
            gt_tokens = normalize_answer(gt).split()
            common = Counter(prediction_tokens) & Counter(gt_tokens)
            num_same = sum(common.values())
            if num_same == 0:
                f1s.append(0.0)
                continue
            precision = 1.0 * num_same / len(prediction_tokens)
            recall = 1.0 * num_same / len(gt_tokens)
            f1 = (2 * precision * recall) / (precision + recall)
            f1s.append(f1)
        f1_total += max(f1s)
    return 100 * f1_total / count if count > 0 else 0


def normalize_answer(s):
    def remove_articles(text):
        return re.sub(r'\b(a|an|the)\b', ' ', text)

    def white_space_fix(text):
        return ' '.join(text.split())

    def remove_punc(text):
        exclude = set(string.punctuation)
        return ''.join(ch for ch in text if ch not in exclude)

    def lower(text):
        return text.lower()

    return white_space_fix(remove_articles(remove_punc(lower(s))))


@register_metric('squad_roc_auc')
def squad_roc_auc(y_true, y_predicted):
    y_true = list(map(lambda x: int(len(x[0][0]) != 0), y_true))
    y_predicted = list(map(lambda x: x[2], y_predicted))
    return 100 * roc_auc_score(y_true, y_predicted) if len(y_true) > 0 else 0


@register_metric('squad_pr')
<<<<<<< HEAD
def squad_roc_auc(y_true, y_predicted):
=======
def squad_pr(y_true, y_predicted):
>>>>>>> 9e564e3b
    y_true = list(map(lambda x: int(len(x[0][0]) != 0), y_true))
    y_predicted = list(map(lambda x: x[2], y_predicted))
    precision, recall, thresholds = precision_recall_curve(y_true, y_predicted)
    return 100 * auc(recall, precision) if len(y_true) > 0 else 0<|MERGE_RESOLUTION|>--- conflicted
+++ resolved
@@ -111,11 +111,7 @@
 
 
 @register_metric('squad_pr')
-<<<<<<< HEAD
-def squad_roc_auc(y_true, y_predicted):
-=======
 def squad_pr(y_true, y_predicted):
->>>>>>> 9e564e3b
     y_true = list(map(lambda x: int(len(x[0][0]) != 0), y_true))
     y_predicted = list(map(lambda x: x[2], y_predicted))
     precision, recall, thresholds = precision_recall_curve(y_true, y_predicted)
