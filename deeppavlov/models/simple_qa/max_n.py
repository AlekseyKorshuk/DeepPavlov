# Copyright 2017 Neural Networks and Deep Learning lab, MIPT
#
# Licensed under the Apache License, Version 2.0 (the "License");
# you may not use this file except in compliance with the License.
# You may obtain a copy of the License at
#
#     http://www.apache.org/licenses/LICENSE-2.0
#
# Unless required by applicable law or agreed to in writing, software
# distributed under the License is distributed on an "AS IS" BASIS,
# WITHOUT WARRANTIES OR CONDITIONS OF ANY KIND, either express or implied.
# See the License for the specific language governing permissions and
# limitations under the License.

import numpy as np
from typing import List

from core.models.serializable import Serializable
from deeppavlov.core.common.registry import register
from deeppavlov.core.models.component import Component
from pathlib import Path


@register('max_n')
class Max_n(Component, Serializable):
    '''
        the class gets n classes with maximum probabilities using probabilities of
        classes from the relation prediction model
    '''
    
<<<<<<< HEAD
    def __init__(self, load_path, *args, **kwargs):
        fl = open(load_path, 'r')
        lines = fl.readlines()
        self.classes = [line.split('\t')[0] for line in lines]
=======
    def __init__(self, n_maximum_classes: int, load_path: str, *args, **kwargs) -> None:
        super().__init__(save_path = None, load_path = load_path)
        self.n_maximum_classes = n_maximum_classes
        self.load()

    def load(self) -> None:
        load_path = Path(self.load_path).expanduser()
        with open(load_path, 'r') as fl:
            lines = fl.readlines()
            self.classes = [line.split('\t')[0] for line in lines]
   
    def save(self):
        pass
>>>>>>> 6267336d
        
    
    def __call__(self, probas_batch: List[List[float]], *args, **kwargs) -> List[List[str]]:
        
        max_n_batch = []

        for probas in probas_batch:
            max_n = np.asarray(probas).argsort()[-self.n_maximum_classes:][::-1]
            max_n_classes = [self.classes[num] for num in max_n]
            max_n_batch.append(max_n_classes)
        
        return max_n_batch<|MERGE_RESOLUTION|>--- conflicted
+++ resolved
@@ -28,12 +28,6 @@
         classes from the relation prediction model
     '''
     
-<<<<<<< HEAD
-    def __init__(self, load_path, *args, **kwargs):
-        fl = open(load_path, 'r')
-        lines = fl.readlines()
-        self.classes = [line.split('\t')[0] for line in lines]
-=======
     def __init__(self, n_maximum_classes: int, load_path: str, *args, **kwargs) -> None:
         super().__init__(save_path = None, load_path = load_path)
         self.n_maximum_classes = n_maximum_classes
@@ -44,10 +38,9 @@
         with open(load_path, 'r') as fl:
             lines = fl.readlines()
             self.classes = [line.split('\t')[0] for line in lines]
-   
+
     def save(self):
         pass
->>>>>>> 6267336d
         
     
     def __call__(self, probas_batch: List[List[float]], *args, **kwargs) -> List[List[str]]:
@@ -55,7 +48,7 @@
         max_n_batch = []
 
         for probas in probas_batch:
-            max_n = np.asarray(probas).argsort()[-self.n_maximum_classes:][::-1]
+            max_n = np.asarray(probas).argsort()[-5:][::-1]  # Make it top n and n to the __init__
             max_n_classes = [self.classes[num] for num in max_n]
             max_n_batch.append(max_n_classes)
         
